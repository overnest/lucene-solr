--- conflicted
+++ resolved
@@ -246,39 +246,16 @@
     for(FieldInfo fieldInfo : fieldInfos) {
       final String name = fieldInfo.name;
       allFieldNames.add(name);
-      if (fieldInfo.isIndexed()) {
+      if (fieldInfo.getIndexOptions() != IndexOptions.NONE) {
         indexedFieldNames.add(name);
       } else {
         notIndexedFieldNames.add(name);
       }
-<<<<<<< HEAD
       if (fieldInfo.hasVectors()) {
         tvFieldNames.add(name);
-=======
-      
-      writer.close();
-
-      // verify fields again
-      reader = DirectoryReader.open(d);
-      fieldInfos = MultiFields.getMergedFieldInfos(reader);
-
-      Collection<String> allFieldNames = new HashSet<>();
-      Collection<String> indexedFieldNames = new HashSet<>();
-      Collection<String> notIndexedFieldNames = new HashSet<>();
-      Collection<String> tvFieldNames = new HashSet<>();
-
-      for(FieldInfo fieldInfo : fieldInfos) {
-        final String name = fieldInfo.name;
-        allFieldNames.add(name);
-        if (fieldInfo.getIndexOptions() != IndexOptions.NONE) {
-          indexedFieldNames.add(name);
-        } else {
-          notIndexedFieldNames.add(name);
-        }
-        if (fieldInfo.hasVectors()) {
-          tvFieldNames.add(name);
-        }
->>>>>>> ca8681a4
+      }
+      if (fieldInfo.hasVectors()) {
+        tvFieldNames.add(name);
       }
     }
 
