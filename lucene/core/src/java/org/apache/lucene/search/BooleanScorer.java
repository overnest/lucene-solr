--- conflicted
+++ resolved
@@ -141,7 +141,7 @@
     public float score() { return score; }
 
     @Override
-    public IntervalIterator positions(boolean needsPayloads, boolean needsOffsets, boolean collectPositions) throws IOException {
+    public IntervalIterator positions() throws IOException {
       return IntervalIterator.NO_MORE_POSITIONS;
     }
     
@@ -327,25 +327,13 @@
   }
 
   @Override
-<<<<<<< HEAD
-  public IntervalIterator positions(boolean needsPayloads, boolean needsOffsets, boolean collectPositions) throws IOException {
-    final List<Scorer> scorers = new ArrayList<Scorer>();
-    SubScorer sub = this.scorers;
-    while(sub != null) {
-      if (!sub.prohibited) {
-        scorers.add(sub.scorer);
-      }
-      sub = sub.next;
-    }
-    if (this.minNrShouldMatch > 1) {
-      return new ConjunctionIntervalIterator(this,
-          collectPositions, this.minNrShouldMatch, BooleanIntervalIterator.pullIterators(needsPayloads, needsOffsets, collectPositions, scorers));
-    }
-    return new DisjunctionIntervalIterator(this, collectPositions,  BooleanIntervalIterator.pullIterators(needsPayloads, needsOffsets, collectPositions, scorers));
-=======
+  public IntervalIterator positions() throws IOException {
+    throw new UnsupportedOperationException("intervals are not available if docs are matched out of order");
+  }
+
+  @Override
   public float freq() throws IOException {
     return current.coord;
->>>>>>> a965d6fd
   }
 
   @Override
