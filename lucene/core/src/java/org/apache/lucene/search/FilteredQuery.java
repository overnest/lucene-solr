package org.apache.lucene.search;

/*
 * Licensed to the Apache Software Foundation (ASF) under one or more
 * contributor license agreements.  See the NOTICE file distributed with
 * this work for additional information regarding copyright ownership.
 * The ASF licenses this file to You under the Apache License, Version 2.0
 * (the "License"); you may not use this file except in compliance with
 * the License.  You may obtain a copy of the License at
 *
 *     http://www.apache.org/licenses/LICENSE-2.0
 *
 * Unless required by applicable law or agreed to in writing, software
 * distributed under the License is distributed on an "AS IS" BASIS,
 * WITHOUT WARRANTIES OR CONDITIONS OF ANY KIND, either express or implied.
 * See the License for the specific language governing permissions and
 * limitations under the License.
 */

import org.apache.lucene.index.AtomicReaderContext;
import org.apache.lucene.index.IndexReader;
import org.apache.lucene.index.Term;
import org.apache.lucene.search.Weight.PostingFeatures;
import org.apache.lucene.search.intervals.IntervalIterator;
import org.apache.lucene.util.Bits;
import org.apache.lucene.util.ToStringUtils;

import java.io.IOException;
import java.util.Collection;
import java.util.Collections;
import java.util.Set;


/**
 * A query that applies a filter to the results of another query.
 *
 * <p>Note: the bits are retrieved from the filter each time this
 * query is used in a search - use a CachingWrapperFilter to avoid
 * regenerating the bits every time.
 * @since   1.4
 * @see     CachingWrapperFilter
 */
public class FilteredQuery extends Query {

  private final Query query;
  private final Filter filter;
  private final FilterStrategy strategy;

  /**
   * Constructs a new query which applies a filter to the results of the original query.
   * {@link Filter#getDocIdSet} will be called every time this query is used in a search.
   * @param query  Query to be filtered, cannot be <code>null</code>.
   * @param filter Filter to apply to query results, cannot be <code>null</code>.
   */
  public FilteredQuery (Query query, Filter filter) {
    this(query, filter, RANDOM_ACCESS_FILTER_STRATEGY);
  }
  
  /**
   * Expert: Constructs a new query which applies a filter to the results of the original query.
   * {@link Filter#getDocIdSet} will be called every time this query is used in a search.
   * @param query  Query to be filtered, cannot be <code>null</code>.
   * @param filter Filter to apply to query results, cannot be <code>null</code>.
   * @param strategy a filter strategy used to create a filtered scorer. 
   * 
   * @see FilterStrategy
   */
  public FilteredQuery (Query query, Filter filter, FilterStrategy strategy) {
    if (query == null || filter == null)
      throw new IllegalArgumentException("Query and filter cannot be null.");
    if (strategy == null)
      throw new IllegalArgumentException("FilterStrategy can not be null");
    this.strategy = strategy;
    this.query = query;
    this.filter = filter;
  }
  
  /**
   * Returns a Weight that applies the filter to the enclosed query's Weight.
   * This is accomplished by overriding the Scorer returned by the Weight.
   */
  @Override
  public Weight createWeight(final IndexSearcher searcher) throws IOException {
    final Weight weight = query.createWeight (searcher);
    return new Weight() {
      
      @Override
      public boolean scoresDocsOutOfOrder() {
        return true;
      }

      @Override
      public float getValueForNormalization() throws IOException { 
        return weight.getValueForNormalization() * getBoost() * getBoost(); // boost sub-weight
      }

      @Override
      public void normalize (float norm, float topLevelBoost) { 
        weight.normalize(norm, topLevelBoost * getBoost()); // incorporate boost
      }

      @Override
      public Explanation explain (AtomicReaderContext ir, int i) throws IOException {
        Explanation inner = weight.explain (ir, i);
        Filter f = FilteredQuery.this.filter;
        DocIdSet docIdSet = f.getDocIdSet(ir, ir.reader().getLiveDocs());
        DocIdSetIterator docIdSetIterator = docIdSet == null ? DocIdSetIterator.empty() : docIdSet.iterator();
        if (docIdSetIterator == null) {
          docIdSetIterator = DocIdSetIterator.empty();
        }
        if (docIdSetIterator.advance(i) == i) {
          return inner;
        } else {
          Explanation result = new Explanation
            (0.0f, "failure to match filter: " + f.toString());
          result.addDetail(inner);
          return result;
        }
      }

      // return this query
      @Override
      public Query getQuery() { return FilteredQuery.this; }

      // return a filtering scorer
      @Override
      public Scorer scorer(AtomicReaderContext context, boolean scoreDocsInOrder, boolean topScorer, PostingFeatures flags, Bits acceptDocs) throws IOException {
        assert filter != null;

        final DocIdSet filterDocIdSet = filter.getDocIdSet(context, acceptDocs);
        if (filterDocIdSet == null) {
          // this means the filter does not accept any documents.
          return null;
        }
        return strategy.filteredScorer(context, scoreDocsInOrder, topScorer, weight, filterDocIdSet, flags);
        
      }
    };
  }
  
  /**
   * A scorer that consults the filter iff a document was matched by the
   * delegate scorer. This is useful if the filter computation is more expensive
   * than document scoring or if the filter has a linear running time to compute
   * the next matching doc like exact geo distances.
   */
  private static final class QueryFirstScorer extends Scorer {
    private final Scorer scorer;
    private int scorerDoc = -1;
    private Bits filterbits;

    protected QueryFirstScorer(Weight weight, Bits filterBits, Scorer other) {
      super(weight);
      this.scorer = other;
      this.filterbits = filterBits;
    }
    
    // optimization: we are topScorer and collect directly
    @Override
    public void score(Collector collector) throws IOException {
      // the normalization trick already applies the boost of this query,
      // so we can use the wrapped scorer directly:
      collector.setScorer(scorer);
      for (;;) {
        final int scorerDoc = scorer.nextDoc();
        if (scorerDoc == DocIdSetIterator.NO_MORE_DOCS) {
          break;
        }
        if (filterbits.get(scorerDoc)) {
          collector.collect(scorerDoc);
        }
      }
    }
    
    @Override
    public int nextDoc() throws IOException {
      int doc;
      for(;;) {
        doc = scorer.nextDoc();
        if (doc == Scorer.NO_MORE_DOCS || filterbits.get(doc)) {
          return scorerDoc = doc;
        }
      } 
    }
    
    @Override
    public int advance(int target) throws IOException {
      
      int doc = scorer.advance(target);
      if (doc != Scorer.NO_MORE_DOCS && !filterbits.get(doc)) {
        return scorerDoc = nextDoc();
      } else {
        return scorerDoc = doc;
      }
      
    }
    @Override
    public int docID() {
      return scorerDoc;
    }
    
    @Override
    public float score() throws IOException {
      return scorer.score();
    }
    
    @Override
    public int freq() throws IOException { return scorer.freq(); }
    
    @Override
    public Collection<ChildScorer> getChildren() {
      return Collections.singleton(new ChildScorer(scorer, "FILTERED"));
    }

    @Override
<<<<<<< HEAD
    public IntervalIterator intervals(boolean collectIntervals)
        throws IOException {
      return scorer.intervals(collectIntervals);
=======
    public long cost() {
      return scorer.cost();
>>>>>>> 9c47892d
    }
  }
  
  /**
   * A Scorer that uses a "leap-frog" approach (also called "zig-zag join"). The scorer and the filter
   * take turns trying to advance to each other's next matching document, often
   * jumping past the target document. When both land on the same document, it's
   * collected.
   */
  private static class LeapFrogScorer extends Scorer {
    private final DocIdSetIterator secondary;
    private final DocIdSetIterator primary;
    private final Scorer scorer;
    protected int primaryDoc = -1;
    protected int secondaryDoc = -1;

    protected LeapFrogScorer(Weight weight, DocIdSetIterator primary, DocIdSetIterator secondary, Scorer scorer) {
      super(weight);
      this.primary = primary;
      this.secondary = secondary;
      this.scorer = scorer;
    }
    
    // optimization: we are topScorer and collect directly using short-circuited algo
    @Override
    public final void score(Collector collector) throws IOException {
      // the normalization trick already applies the boost of this query,
      // so we can use the wrapped scorer directly:
      collector.setScorer(scorer);
      int primDoc = primaryNext();
      int secDoc = secondary.advance(primDoc);
      for (;;) {
        if (primDoc == secDoc) {
          // Check if scorer has exhausted, only before collecting.
          if (primDoc == DocIdSetIterator.NO_MORE_DOCS) {
            break;
          }
          collector.collect(primDoc);
          primDoc = primary.nextDoc();
          secDoc = secondary.advance(primDoc);
        } else if (secDoc > primDoc) {
          primDoc = primary.advance(secDoc);
        } else {
          secDoc = secondary.advance(primDoc);
        }
      }
    }
    
    private final int advanceToNextCommonDoc() throws IOException {
      for (;;) {
        if (secondaryDoc < primaryDoc) {
          secondaryDoc = secondary.advance(primaryDoc);
        } else if (secondaryDoc == primaryDoc) {
          return primaryDoc;
        } else {
          primaryDoc = primary.advance(secondaryDoc);
        }
      }
    }

    @Override
    public final int nextDoc() throws IOException {
      primaryDoc = primaryNext();
      return advanceToNextCommonDoc();
    }
    
    protected int primaryNext() throws IOException {
      return primary.nextDoc();
    }
    
    @Override
    public final int advance(int target) throws IOException {
      if (target > primaryDoc) {
        primaryDoc = primary.advance(target);
      }
      return advanceToNextCommonDoc();
    }

    @Override
    public final int docID() {
      return secondaryDoc;
    }
    
    @Override
    public final float score() throws IOException {
      return scorer.score();
    }
    
    @Override
    public final int freq() throws IOException { return scorer.freq(); }
    
    @Override
    public final Collection<ChildScorer> getChildren() {
      return Collections.singleton(new ChildScorer(scorer, "FILTERED"));
    }

    @Override
<<<<<<< HEAD
    public IntervalIterator intervals(boolean collectIntervals)
        throws IOException {
      return scorer.intervals(collectIntervals);
=======
    public long cost() {
      return Math.min(primary.cost(), secondary.cost());
>>>>>>> 9c47892d
    }
  }
  
  // TODO once we have way to figure out if we use RA or LeapFrog we can remove this scorer
  private static final class PrimaryAdvancedLeapFrogScorer extends LeapFrogScorer {
    private final int firstFilteredDoc;

    protected PrimaryAdvancedLeapFrogScorer(Weight weight, int firstFilteredDoc, DocIdSetIterator filterIter, Scorer other) {
      super(weight, filterIter, other, other);
      this.firstFilteredDoc = firstFilteredDoc;
      this.primaryDoc = firstFilteredDoc; // initialize to prevent and advance call to move it further
    }

    @Override
    protected int primaryNext() throws IOException {
      if (secondaryDoc != -1) {
        return super.primaryNext();
      } else {
        return firstFilteredDoc;
      }
    }
  }
  
  /** Rewrites the query. If the wrapped is an instance of
   * {@link MatchAllDocsQuery} it returns a {@link ConstantScoreQuery}. Otherwise
   * it returns a new {@code FilteredQuery} wrapping the rewritten query. */
  @Override
  public Query rewrite(IndexReader reader) throws IOException {
    final Query queryRewritten = query.rewrite(reader);
    
    if (queryRewritten instanceof MatchAllDocsQuery) {
      // Special case: If the query is a MatchAllDocsQuery, we only
      // return a CSQ(filter).
      final Query rewritten = new ConstantScoreQuery(filter);
      // Combine boost of MatchAllDocsQuery and the wrapped rewritten query:
      rewritten.setBoost(this.getBoost() * queryRewritten.getBoost());
      return rewritten;
    }
    
    if (queryRewritten != query) {
      // rewrite to a new FilteredQuery wrapping the rewritten query
      final Query rewritten = new FilteredQuery(queryRewritten, filter, strategy);
      rewritten.setBoost(this.getBoost());
      return rewritten;
    } else {
      // nothing to rewrite, we are done!
      return this;
    }
  }

  /** Returns this FilteredQuery's (unfiltered) Query */
  public final Query getQuery() {
    return query;
  }

  /** Returns this FilteredQuery's filter */
  public final Filter getFilter() {
    return filter;
  }
  
  /** Returns this FilteredQuery's {@link FilterStrategy} */
  public FilterStrategy getFilterStrategy() {
    return this.strategy;
  }

  // inherit javadoc
  @Override
  public void extractTerms(Set<Term> terms) {
    getQuery().extractTerms(terms);
  }

  /** Prints a user-readable version of this query. */
  @Override
  public String toString (String s) {
    StringBuilder buffer = new StringBuilder();
    buffer.append("filtered(");
    buffer.append(query.toString(s));
    buffer.append(")->");
    buffer.append(filter);
    buffer.append(ToStringUtils.boost(getBoost()));
    return buffer.toString();
  }

  /** Returns true iff <code>o</code> is equal to this. */
  @Override
  public boolean equals(Object o) {
    if (o == this)
      return true;
    if (!super.equals(o))
      return false;
    assert o instanceof FilteredQuery;
    final FilteredQuery fq = (FilteredQuery) o;
    return fq.query.equals(this.query) && fq.filter.equals(this.filter) && fq.strategy.equals(this.strategy);
  }

  /** Returns a hash code value for this object. */
  @Override
  public int hashCode() {
    int hash = super.hashCode();
    hash = hash * 31 + strategy.hashCode();
    hash = hash * 31 + query.hashCode();
    hash = hash * 31 + filter.hashCode();
    return hash;
  }
  
  /**
   * A {@link FilterStrategy} that conditionally uses a random access filter if
   * the given {@link DocIdSet} supports random access (returns a non-null value
   * from {@link DocIdSet#bits()}) and
   * {@link RandomAccessFilterStrategy#useRandomAccess(Bits, int)} returns
   * <code>true</code>. Otherwise this strategy falls back to a "zig-zag join" (
   * {@link FilteredQuery#LEAP_FROG_FILTER_FIRST_STRATEGY}) strategy.
   * 
   * <p>
   * Note: this strategy is the default strategy in {@link FilteredQuery}
   * </p>
   */
  public static final FilterStrategy RANDOM_ACCESS_FILTER_STRATEGY = new RandomAccessFilterStrategy();
  
  /**
   * A filter strategy that uses a "leap-frog" approach (also called "zig-zag join"). 
   * The scorer and the filter
   * take turns trying to advance to each other's next matching document, often
   * jumping past the target document. When both land on the same document, it's
   * collected.
   * <p>
   * Note: This strategy uses the filter to lead the iteration.
   * </p> 
   */
  public static final FilterStrategy LEAP_FROG_FILTER_FIRST_STRATEGY = new LeapFrogFilterStrategy(false);
  
  /**
   * A filter strategy that uses a "leap-frog" approach (also called "zig-zag join"). 
   * The scorer and the filter
   * take turns trying to advance to each other's next matching document, often
   * jumping past the target document. When both land on the same document, it's
   * collected.
   * <p>
   * Note: This strategy uses the query to lead the iteration.
   * </p> 
   */
  public static final FilterStrategy LEAP_FROG_QUERY_FIRST_STRATEGY = new LeapFrogFilterStrategy(true);
  
  /**
   * A filter strategy that advances the Query or rather its {@link Scorer} first and consults the
   * filter {@link DocIdSet} for each matched document.
   * <p>
   * Note: this strategy requires a {@link DocIdSet#bits()} to return a non-null value. Otherwise
   * this strategy falls back to {@link FilteredQuery#LEAP_FROG_QUERY_FIRST_STRATEGY}
   * </p>
   * <p>
   * Use this strategy if the filter computation is more expensive than document
   * scoring or if the filter has a linear running time to compute the next
   * matching doc like exact geo distances.
   * </p>
   */
  public static final FilterStrategy QUERY_FIRST_FILTER_STRATEGY = new QueryFirstFilterStrategy();
  
  /** Abstract class that defines how the filter ({@link DocIdSet}) applied during document collection. */
  public static abstract class FilterStrategy {
    
    /**
     * Returns a filtered {@link Scorer} based on this strategy.
     * 
     * @param context
     *          the {@link AtomicReaderContext} for which to return the {@link Scorer}.
     * @param scoreDocsInOrder
     *          specifies whether in-order scoring of documents is required. Note
     *          that if set to false (i.e., out-of-order scoring is required),
     *          this method can return whatever scoring mode it supports, as every
     *          in-order scorer is also an out-of-order one. However, an
     *          out-of-order scorer may not support {@link Scorer#nextDoc()}
     *          and/or {@link Scorer#advance(int)}, therefore it is recommended to
     *          request an in-order scorer if use of these methods is required.
     * @param topScorer
     *          if true, {@link Scorer#score(Collector)} will be called; if false,
     *          {@link Scorer#nextDoc()} and/or {@link Scorer#advance(int)} will
     *          be called.
     * @param weight the {@link FilteredQuery} {@link Weight} to create the filtered scorer.
     * @param docIdSet the filter {@link DocIdSet} to apply
     * @param flags the low level {@link PostingFeatures} for this scorer.
     * @return a filtered scorer
     * 
     * @throws IOException if an {@link IOException} occurs
     */
    public abstract Scorer filteredScorer(AtomicReaderContext context,
        boolean scoreDocsInOrder, boolean topScorer, Weight weight,
        DocIdSet docIdSet, PostingFeatures flags) throws IOException;
  }
  
  /**
   * A {@link FilterStrategy} that conditionally uses a random access filter if
   * the given {@link DocIdSet} supports random access (returns a non-null value
   * from {@link DocIdSet#bits()}) and
   * {@link RandomAccessFilterStrategy#useRandomAccess(Bits, int)} returns
   * <code>true</code>. Otherwise this strategy falls back to a "zig-zag join" (
   * {@link FilteredQuery#LEAP_FROG_FILTER_FIRST_STRATEGY}) strategy .
   */
  public static class RandomAccessFilterStrategy extends FilterStrategy {

    @Override
    public Scorer filteredScorer(AtomicReaderContext context, boolean scoreDocsInOrder, boolean topScorer, Weight weight, DocIdSet docIdSet, PostingFeatures flags) throws IOException {
      final DocIdSetIterator filterIter = docIdSet.iterator();
      if (filterIter == null) {
        // this means the filter does not accept any documents.
        return null;
      }  

      final int firstFilterDoc = filterIter.nextDoc();
      if (firstFilterDoc == DocIdSetIterator.NO_MORE_DOCS) {
        return null;
      }
      
      final Bits filterAcceptDocs = docIdSet.bits();
      // force if RA is requested
      final boolean useRandomAccess = (filterAcceptDocs != null && (useRandomAccess(filterAcceptDocs, firstFilterDoc)));
      if (useRandomAccess) {
        // if we are using random access, we return the inner scorer, just with other acceptDocs
        return weight.scorer(context, scoreDocsInOrder, topScorer, flags, filterAcceptDocs);
      } else {
        assert firstFilterDoc > -1;
        // we are gonna advance() this scorer, so we set inorder=true/toplevel=false
        // we pass null as acceptDocs, as our filter has already respected acceptDocs, no need to do twice
        final Scorer scorer = weight.scorer(context, true, false, flags, null);
        // TODO once we have way to figure out if we use RA or LeapFrog we can remove this scorer
        return (scorer == null) ? null : new PrimaryAdvancedLeapFrogScorer(weight, firstFilterDoc, filterIter, scorer);
      }
    }
    
    /**
     * Expert: decides if a filter should be executed as "random-access" or not.
     * random-access means the filter "filters" in a similar way as deleted docs are filtered
     * in Lucene. This is faster when the filter accepts many documents.
     * However, when the filter is very sparse, it can be faster to execute the query+filter
     * as a conjunction in some cases.
     * 
     * The default implementation returns <code>true</code> if the first document accepted by the
     * filter is < 100.
     * 
     * @lucene.internal
     */
    protected boolean useRandomAccess(Bits bits, int firstFilterDoc) {
      //TODO once we have a cost API on filters and scorers we should rethink this heuristic
      return firstFilterDoc < 100;
    }
  }
  
  private static final class LeapFrogFilterStrategy extends FilterStrategy {
    
    private final boolean scorerFirst;
    
    private LeapFrogFilterStrategy(boolean scorerFirst) {
      this.scorerFirst = scorerFirst;
    }
    @Override
    public Scorer filteredScorer(AtomicReaderContext context,
        boolean scoreDocsInOrder, boolean topScorer, Weight weight,
        DocIdSet docIdSet, PostingFeatures flags) throws IOException {
      final DocIdSetIterator filterIter = docIdSet.iterator();
      if (filterIter == null) {
        // this means the filter does not accept any documents.
        return null;
      }
      // we are gonna advance() this scorer, so we set inorder=true/toplevel=false
      // we pass null as acceptDocs, as our filter has already respected acceptDocs, no need to do twice
      final Scorer scorer = weight.scorer(context, true, false, flags, null);
      if (scorerFirst) {
        return (scorer == null) ? null : new LeapFrogScorer(weight, scorer, filterIter, scorer);  
      } else {
        return (scorer == null) ? null : new LeapFrogScorer(weight, filterIter, scorer, scorer);  
      }
    }
    
  }
  
  /**
   * A filter strategy that advances the {@link Scorer} first and consults the
   * {@link DocIdSet} for each matched document.
   * <p>
   * Note: this strategy requires a {@link DocIdSet#bits()} to return a non-null value. Otherwise
   * this strategy falls back to {@link FilteredQuery#LEAP_FROG_QUERY_FIRST_STRATEGY}
   * </p>
   * <p>
   * Use this strategy if the filter computation is more expensive than document
   * scoring or if the filter has a linear running time to compute the next
   * matching doc like exact geo distances.
   * </p>
   */
  private static final class QueryFirstFilterStrategy extends FilterStrategy {
    @Override
    public Scorer filteredScorer(final AtomicReaderContext context,
        boolean scoreDocsInOrder, boolean topScorer, Weight weight, 
        DocIdSet docIdSet, PostingFeatures flags) throws IOException {
      Bits filterAcceptDocs = docIdSet.bits();
      if (filterAcceptDocs == null) {
        return LEAP_FROG_QUERY_FIRST_STRATEGY.filteredScorer(context, scoreDocsInOrder, topScorer, weight, docIdSet, flags);
      }
      final Scorer scorer = weight.scorer(context, true, false, flags, null);
      return scorer == null ? null : new QueryFirstScorer(weight,
          filterAcceptDocs, scorer);
    }
  }
  
}<|MERGE_RESOLUTION|>--- conflicted
+++ resolved
@@ -213,14 +213,14 @@
     }
 
     @Override
-<<<<<<< HEAD
     public IntervalIterator intervals(boolean collectIntervals)
         throws IOException {
       return scorer.intervals(collectIntervals);
-=======
+    }
+
+    @Override
     public long cost() {
       return scorer.cost();
->>>>>>> 9c47892d
     }
   }
   
@@ -318,14 +318,14 @@
     }
 
     @Override
-<<<<<<< HEAD
     public IntervalIterator intervals(boolean collectIntervals)
         throws IOException {
       return scorer.intervals(collectIntervals);
-=======
+    }
+
+    @Override
     public long cost() {
       return Math.min(primary.cost(), secondary.cost());
->>>>>>> 9c47892d
     }
   }
   
