--- conflicted
+++ resolved
@@ -109,12 +109,7 @@
     private TermsEnum getTermsEnum(AtomicReaderContext context) throws IOException {
       final TermState state = termStates.get(context.ord);
       if (state == null) { // term is not present in that reader
-<<<<<<< HEAD
-        assert termNotInReader(context.reader(), term.field(), term.bytes()) : "no termstate found but term exists in reader term="
-            + term;
-=======
         assert termNotInReader(context.reader(), term) : "no termstate found but term exists in reader term=" + term;
->>>>>>> d3a8de1e
         return null;
       }
       // System.out.println("LD=" + reader.getLiveDocs() + " set?=" +
@@ -125,19 +120,11 @@
       return termsEnum;
     }
     
-<<<<<<< HEAD
-    private boolean termNotInReader(AtomicReader reader, String field,
-        BytesRef bytes) throws IOException {
+    private boolean termNotInReader(AtomicReader reader, Term term) throws IOException {
       // only called from assert
       // System.out.println("TQ.termNotInReader reader=" + reader + " term=" +
       // field + ":" + bytes.utf8ToString());
-      return reader.docFreq(field, bytes) == 0;
-=======
-    private boolean termNotInReader(AtomicReader reader, Term term) throws IOException {
-      // only called from assert
-      //System.out.println("TQ.termNotInReader reader=" + reader + " term=" + field + ":" + bytes.utf8ToString());
       return reader.docFreq(term) == 0;
->>>>>>> d3a8de1e
     }
     
     @Override
