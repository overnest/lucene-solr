package org.apache.lucene.search.join;

/*
 * Licensed to the Apache Software Foundation (ASF) under one or more
 * contributor license agreements.  See the NOTICE file distributed with
 * this work for additional information regarding copyright ownership.
 * The ASF licenses this file to You under the Apache License, Version 2.0
 * (the "License"); you may not use this file except in compliance with
 * the License.  You may obtain a copy of the License at
 *
 *     http://www.apache.org/licenses/LICENSE-2.0
 *
 * Unless required by applicable law or agreed to in writing, software
 * distributed under the License is distributed on an "AS IS" BASIS,
 * WITHOUT WARRANTIES OR CONDITIONS OF ANY KIND, either express or implied.
 * See the License for the specific language governing permissions and
 * limitations under the License.
 */

import org.apache.lucene.index.AtomicReaderContext;
import org.apache.lucene.index.DocsEnum;
import org.apache.lucene.index.IndexReader;
import org.apache.lucene.index.Term;
import org.apache.lucene.index.Terms;
import org.apache.lucene.index.TermsEnum;
import org.apache.lucene.search.ComplexExplanation;
import org.apache.lucene.search.DocIdSetIterator;
import org.apache.lucene.search.Explanation;
import org.apache.lucene.search.IndexSearcher;
import org.apache.lucene.search.Query;
import org.apache.lucene.search.Scorer;
import org.apache.lucene.search.Weight;
import org.apache.lucene.search.positions.IntervalIterator;
import org.apache.lucene.util.Bits;
import org.apache.lucene.util.BytesRef;
import org.apache.lucene.util.BytesRefHash;
import org.apache.lucene.util.FixedBitSet;

import java.io.IOException;
import java.util.Locale;
import java.util.Set;

class TermsIncludingScoreQuery extends Query {

  final String field;
  final boolean multipleValuesPerDocument;
  final BytesRefHash terms;
  final float[] scores;
  final int[] ords;
  final Query originalQuery;
  final Query unwrittenOriginalQuery;

  TermsIncludingScoreQuery(String field, boolean multipleValuesPerDocument, BytesRefHash terms, float[] scores, Query originalQuery) {
    this.field = field;
    this.multipleValuesPerDocument = multipleValuesPerDocument;
    this.terms = terms;
    this.scores = scores;
    this.originalQuery = originalQuery;
    this.ords = terms.sort(BytesRef.getUTF8SortedAsUnicodeComparator());
    this.unwrittenOriginalQuery = originalQuery;
  }

  private TermsIncludingScoreQuery(String field, boolean multipleValuesPerDocument, BytesRefHash terms, float[] scores, int[] ords, Query originalQuery, Query unwrittenOriginalQuery) {
    this.field = field;
    this.multipleValuesPerDocument = multipleValuesPerDocument;
    this.terms = terms;
    this.scores = scores;
    this.originalQuery = originalQuery;
    this.ords = ords;
    this.unwrittenOriginalQuery = unwrittenOriginalQuery;
  }

  public String toString(String string) {
    return String.format(Locale.ROOT, "TermsIncludingScoreQuery{field=%s;originalQuery=%s}", field, unwrittenOriginalQuery);
  }

  @Override
  public void extractTerms(Set<Term> terms) {
    originalQuery.extractTerms(terms);
  }

  @Override
  public Query rewrite(IndexReader reader) throws IOException {
    final Query originalQueryRewrite = originalQuery.rewrite(reader);
    if (originalQueryRewrite != originalQuery) {
      Query rewritten = new TermsIncludingScoreQuery(field, multipleValuesPerDocument, terms, scores,
          ords, originalQueryRewrite, originalQuery);
      rewritten.setBoost(getBoost());
      return rewritten;
    } else {
      return this;
    }
  }

  @Override
  public Weight createWeight(IndexSearcher searcher) throws IOException {
    final Weight originalWeight = originalQuery.createWeight(searcher);
    return new Weight() {

      private TermsEnum segmentTermsEnum;

      public Explanation explain(AtomicReaderContext context, int doc) throws IOException {
        SVInnerScorer scorer = (SVInnerScorer) scorer(context, true, false, context.reader().getLiveDocs());
        if (scorer != null) {
          if (scorer.advance(doc) == doc) {
            return scorer.explain();
          }
        }
        return new ComplexExplanation(false, 0.0f, "Not a match");
      }

      public Query getQuery() {
        return TermsIncludingScoreQuery.this;
      }

      public float getValueForNormalization() throws IOException {
        return originalWeight.getValueForNormalization() * TermsIncludingScoreQuery.this.getBoost() * TermsIncludingScoreQuery.this.getBoost();
      }

      public void normalize(float norm, float topLevelBoost) {
        originalWeight.normalize(norm, topLevelBoost * TermsIncludingScoreQuery.this.getBoost());
      }

      public Scorer scorer(AtomicReaderContext context, boolean scoreDocsInOrder, boolean topScorer, Bits acceptDocs) throws IOException {
        Terms terms = context.reader().terms(field);
        if (terms == null) {
          return null;
        }

        segmentTermsEnum = terms.iterator(segmentTermsEnum);
        if (multipleValuesPerDocument) {
          return new MVInnerScorer(this, acceptDocs, segmentTermsEnum, context.reader().maxDoc());
        } else {
          return new SVInnerScorer(this, acceptDocs, segmentTermsEnum);
        }
      }
    };
  }

  // This impl assumes that the 'join' values are used uniquely per doc per field. Used for one to many relations.
  class SVInnerScorer extends Scorer {

    final BytesRef spare = new BytesRef();
    final Bits acceptDocs;
    final TermsEnum termsEnum;

    int upto;
    DocsEnum docsEnum;
    DocsEnum reuse;
    int scoreUpto;

    SVInnerScorer(Weight weight, Bits acceptDocs, TermsEnum termsEnum) {
      super(weight);
      this.acceptDocs = acceptDocs;
      this.termsEnum = termsEnum;
    }

    public float score() throws IOException {
      return scores[ords[scoreUpto]];
    }

    public Explanation explain() throws IOException {
      return new ComplexExplanation(true, score(), "Score based on join value " + termsEnum.term().utf8ToString());
    }

    public int docID() {
      return docsEnum != null ? docsEnum.docID() : DocIdSetIterator.NO_MORE_DOCS;
    }

    public int nextDoc() throws IOException {
      if (docsEnum != null) {
        int docId = docsEnum.nextDoc();
        if (docId == DocIdSetIterator.NO_MORE_DOCS) {
          docsEnum = null;
        } else {
          return docId;
        }
      }

      do {
        if (upto == terms.size()) {
          return DocIdSetIterator.NO_MORE_DOCS;
        }

        scoreUpto = upto;
        TermsEnum.SeekStatus status = termsEnum.seekCeil(terms.get(ords[upto++], spare), true);
        if (status == TermsEnum.SeekStatus.FOUND) {
          docsEnum = reuse = termsEnum.docs(acceptDocs, reuse, false);
        }
      } while (docsEnum == null);

      return docsEnum.nextDoc();
    }

    public int advance(int target) throws IOException {
      int docId;
      do {
        docId = nextDoc();
        if (docId < target) {
          int tempDocId = docsEnum.advance(target);
          if (tempDocId == target) {
            docId = tempDocId;
            break;
          }
        } else if (docId == target) {
          break;
        }
        docsEnum = null; // goto the next ord.
      } while (docId != DocIdSetIterator.NO_MORE_DOCS);
      return docId;
    }

    @Override
<<<<<<< HEAD
    public IntervalIterator positions(boolean needsPayloads,
        boolean needsOffsets, boolean collectPositions) throws IOException {
      throw new UnsupportedOperationException();
=======
    public float freq() {
      return 1;
>>>>>>> a965d6fd
    }
  }

  // This impl that tracks whether a docid has already been emitted. This check makes sure that docs aren't emitted
  // twice for different join values. This means that the first encountered join value determines the score of a document
  // even if other join values yield a higher score.
  class MVInnerScorer extends SVInnerScorer {

    final FixedBitSet alreadyEmittedDocs;

    MVInnerScorer(Weight weight, Bits acceptDocs, TermsEnum termsEnum, int maxDoc) {
      super(weight, acceptDocs, termsEnum);
      alreadyEmittedDocs = new FixedBitSet(maxDoc);
    }

    public int nextDoc() throws IOException {
      if (docsEnum != null) {
        int docId;
        do {
          docId = docsEnum.nextDoc();
          if (docId == DocIdSetIterator.NO_MORE_DOCS) {
            break;
          }
        } while (alreadyEmittedDocs.get(docId));
        if (docId == DocIdSetIterator.NO_MORE_DOCS) {
          docsEnum = null;
        } else {
          alreadyEmittedDocs.set(docId);
          return docId;
        }
      }

      for (;;) {
        do {
          if (upto == terms.size()) {
            return DocIdSetIterator.NO_MORE_DOCS;
          }

          scoreUpto = upto;
          TermsEnum.SeekStatus status = termsEnum.seekCeil(terms.get(ords[upto++], spare), true);
          if (status == TermsEnum.SeekStatus.FOUND) {
            docsEnum = reuse = termsEnum.docs(acceptDocs, reuse, false);
          }
        } while (docsEnum == null);

        int docId;
        do {
          docId = docsEnum.nextDoc();
          if (docId == DocIdSetIterator.NO_MORE_DOCS) {
            break;
          }
        } while (alreadyEmittedDocs.get(docId));
        if (docId == DocIdSetIterator.NO_MORE_DOCS) {
          docsEnum = null;
        } else {
          alreadyEmittedDocs.set(docId);
          return docId;
        }
      }
    }
  }

}<|MERGE_RESOLUTION|>--- conflicted
+++ resolved
@@ -100,7 +100,7 @@
       private TermsEnum segmentTermsEnum;
 
       public Explanation explain(AtomicReaderContext context, int doc) throws IOException {
-        SVInnerScorer scorer = (SVInnerScorer) scorer(context, true, false, context.reader().getLiveDocs());
+        SVInnerScorer scorer = (SVInnerScorer) scorer(context, true, false, false, false, false, context.reader().getLiveDocs());
         if (scorer != null) {
           if (scorer.advance(doc) == doc) {
             return scorer.explain();
@@ -121,7 +121,7 @@
         originalWeight.normalize(norm, topLevelBoost * TermsIncludingScoreQuery.this.getBoost());
       }
 
-      public Scorer scorer(AtomicReaderContext context, boolean scoreDocsInOrder, boolean topScorer, Bits acceptDocs) throws IOException {
+      public Scorer scorer(AtomicReaderContext context, boolean scoreDocsInOrder, boolean topScorer, boolean needsPositions, boolean needsOffsets, boolean collectPositions, Bits acceptDocs) throws IOException {
         Terms terms = context.reader().terms(field);
         if (terms == null) {
           return null;
@@ -209,16 +209,14 @@
       } while (docId != DocIdSetIterator.NO_MORE_DOCS);
       return docId;
     }
-
     @Override
-<<<<<<< HEAD
-    public IntervalIterator positions(boolean needsPayloads,
-        boolean needsOffsets, boolean collectPositions) throws IOException {
+    public IntervalIterator positions() throws IOException {
       throw new UnsupportedOperationException();
-=======
+    }
+
+    @Override
     public float freq() {
       return 1;
->>>>>>> a965d6fd
     }
   }
 
