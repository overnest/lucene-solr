package org.apache.lucene.index;

/**
 * Licensed to the Apache Software Foundation (ASF) under one or more
 * contributor license agreements.  See the NOTICE file distributed with
 * this work for additional information regarding copyright ownership.
 * The ASF licenses this file to You under the Apache License, Version 2.0
 * (the "License"); you may not use this file except in compliance with
 * the License.  You may obtain a copy of the License at
 *
 *     http://www.apache.org/licenses/LICENSE-2.0
 *
 * Unless required by applicable law or agreed to in writing, software
 * distributed under the License is distributed on an "AS IS" BASIS,
 * WITHOUT WARRANTIES OR CONDITIONS OF ANY KIND, either express or implied.
 * See the License for the specific language governing permissions and
 * limitations under the License.
 */

import java.io.FileNotFoundException;
import java.io.IOException;
import java.util.ArrayList;
import java.util.Collection;
import java.util.Collections;
import java.util.HashMap;
import java.util.List;
import java.util.Map;
import java.util.concurrent.ConcurrentHashMap;

import org.apache.lucene.store.Directory;
import org.apache.lucene.store.IOContext;
import org.apache.lucene.util.Bits;
import org.apache.lucene.util.BytesRef;
<<<<<<< HEAD
=======
import org.apache.lucene.util.IOUtils;
>>>>>>> 3899e18c
import org.apache.lucene.util.MapBackedSet;

/** 
 * An IndexReader which reads indexes with multiple segments.
 */
final class DirectoryReader extends BaseMultiReader<SegmentReader> {
  protected final Directory directory;
  private final IndexWriter writer;
  private final SegmentInfos segmentInfos;
  private final int termInfosIndexDivisor;
  private final boolean applyAllDeletes;
  
  DirectoryReader(SegmentReader[] readers, Directory directory, IndexWriter writer,
    SegmentInfos sis, int termInfosIndexDivisor, boolean applyAllDeletes,
    Collection<ReaderFinishedListener> readerFinishedListeners
  ) throws IOException {
    super(readers);
    this.directory = directory;
    this.writer = writer;
    this.segmentInfos = sis;
    this.termInfosIndexDivisor = termInfosIndexDivisor;
    this.readerFinishedListeners = readerFinishedListeners;
    this.applyAllDeletes = applyAllDeletes;
  }

  static IndexReader open(final Directory directory, final IndexCommit commit,
                          final int termInfosIndexDivisor) throws CorruptIndexException, IOException {
    return (IndexReader) new SegmentInfos.FindSegmentsFile(directory) {
      @Override
      protected Object doBody(String segmentFileName) throws CorruptIndexException, IOException {
        final Collection<ReaderFinishedListener> readerFinishedListeners =
          new MapBackedSet<ReaderFinishedListener>(new ConcurrentHashMap<ReaderFinishedListener,Boolean>());
        SegmentInfos sis = new SegmentInfos();
        sis.read(directory, segmentFileName);
        final SegmentReader[] readers = new SegmentReader[sis.size()];
        for (int i = sis.size()-1; i >= 0; i--) {
          IOException prior = null;
          boolean success = false;
          try {
            readers[i] = SegmentReader.get(sis.info(i), termInfosIndexDivisor, IOContext.READ);
            readers[i].readerFinishedListeners = readerFinishedListeners;
            success = true;
          } catch(IOException ex) {
            prior = ex;
          } finally {
            if (!success)
              IOUtils.closeWhileHandlingException(prior, readers);
          }
        }
        return new DirectoryReader(readers, directory, null, sis, termInfosIndexDivisor,
          false, readerFinishedListeners);
      }
    }.run(commit);
  }

  // Used by near real-time search
  static DirectoryReader open(IndexWriter writer, SegmentInfos infos, boolean applyAllDeletes) throws IOException {
    // IndexWriter synchronizes externally before calling
    // us, which ensures infos will not change; so there's
    // no need to process segments in reverse order
    final int numSegments = infos.size();

    List<SegmentReader> readers = new ArrayList<SegmentReader>();
    final Directory dir = writer.getDirectory();

    final SegmentInfos segmentInfos = (SegmentInfos) infos.clone();
    int infosUpto = 0;
    for (int i=0;i<numSegments;i++) {
      IOException prior = null;
      boolean success = false;
      try {
        final SegmentInfo info = infos.info(i);
        assert info.dir == dir;
        final SegmentReader reader = writer.readerPool.getReadOnlyClone(info, IOContext.READ);
        if (reader.numDocs() > 0 || writer.getKeepFullyDeletedSegments()) {
          reader.readerFinishedListeners = writer.getReaderFinishedListeners();
          readers.add(reader);
          infosUpto++;
        } else {
          reader.close();
          segmentInfos.remove(infosUpto);
        }
        success = true;
      } catch(IOException ex) {
        prior = ex;
      } finally {
        if (!success)
          IOUtils.closeWhileHandlingException(prior, readers);
      }
    }
    return new DirectoryReader(readers.toArray(new SegmentReader[readers.size()]),
      dir, writer, segmentInfos, writer.getConfig().getReaderTermsIndexDivisor(),
      applyAllDeletes, writer.getReaderFinishedListeners());
  }

  /** This constructor is only used for {@link #doOpenIfChanged()} */
  static DirectoryReader open(Directory directory, IndexWriter writer, SegmentInfos infos, SegmentReader[] oldReaders,
    boolean doClone, int termInfosIndexDivisor, Collection<ReaderFinishedListener> readerFinishedListeners
  ) throws IOException {
    // we put the old SegmentReaders in a map, that allows us
    // to lookup a reader using its segment name
    final Map<String,Integer> segmentReaders = new HashMap<String,Integer>();

    if (oldReaders != null) {
      // create a Map SegmentName->SegmentReader
      for (int i = 0; i < oldReaders.length; i++) {
        segmentReaders.put(oldReaders[i].getSegmentName(), Integer.valueOf(i));
      }
    }
    
    SegmentReader[] newReaders = new SegmentReader[infos.size()];
    
    // remember which readers are shared between the old and the re-opened
    // DirectoryReader - we have to incRef those readers
    boolean[] readerShared = new boolean[infos.size()];
    
    for (int i = infos.size() - 1; i>=0; i--) {
      // find SegmentReader for this segment
      Integer oldReaderIndex = segmentReaders.get(infos.info(i).name);
      if (oldReaderIndex == null) {
        // this is a new segment, no old SegmentReader can be reused
        newReaders[i] = null;
      } else {
        // there is an old reader for this segment - we'll try to reopen it
        newReaders[i] = oldReaders[oldReaderIndex.intValue()];
      }

      boolean success = false;
      IOException prior = null;
      try {
        SegmentReader newReader;
        if (newReaders[i] == null || infos.info(i).getUseCompoundFile() != newReaders[i].getSegmentInfo().getUseCompoundFile()) {

          // We should never see a totally new segment during cloning
          assert !doClone;

          // this is a new reader; in case we hit an exception we can close it safely
          newReader = SegmentReader.get(infos.info(i), termInfosIndexDivisor, IOContext.READ);
          newReader.readerFinishedListeners = readerFinishedListeners;
          readerShared[i] = false;
          newReaders[i] = newReader;
        } else {
          newReader = newReaders[i].reopenSegment(infos.info(i), doClone);
          if (newReader == null) {
            // this reader will be shared between the old and the new one,
            // so we must incRef it
            readerShared[i] = true;
            newReaders[i].incRef();
          } else {
            assert newReader.readerFinishedListeners == readerFinishedListeners;
            readerShared[i] = false;
            // Steal ref returned to us by reopenSegment:
            newReaders[i] = newReader;
          }
        }
        success = true;
      } catch (IOException ex) {
        prior = ex;
      } finally {
        if (!success) {
          for (i++; i < infos.size(); i++) {
            if (newReaders[i] != null) {
              try {
                if (!readerShared[i]) {
                  // this is a new subReader that is not used by the old one,
                  // we can close it
                  newReaders[i].close();
                } else {
                  // this subReader is also used by the old reader, so instead
                  // closing we must decRef it
                  newReaders[i].decRef();
                }
              } catch (IOException ex) {
                if (prior == null) prior = ex;
              }
            }
          }
        }
        // throw the first exception
        if (prior != null) throw prior;
      }
    }    
    return new DirectoryReader(newReaders,
      directory, writer, infos, termInfosIndexDivisor,
      false, readerFinishedListeners);
  }

  /** {@inheritDoc} */
  @Override
  public String toString() {
    final StringBuilder buffer = new StringBuilder();
    buffer.append(getClass().getSimpleName());
    buffer.append('(');
    final String segmentsFile = segmentInfos.getCurrentSegmentFileName();
    if (segmentsFile != null) {
      buffer.append(segmentsFile).append(":").append(segmentInfos.getVersion());
    }
    if (writer != null) {
      buffer.append(":nrt");
    }
    for(int i=0;i<subReaders.length;i++) {
      buffer.append(' ');
      buffer.append(subReaders[i]);
    }
    buffer.append(')');
    return buffer.toString();
  }

  @Override
  public final synchronized Object clone() {
    try {
      DirectoryReader newReader = doOpenIfChanged((SegmentInfos) segmentInfos.clone(), true, writer);
      assert newReader.readerFinishedListeners != null;
      return newReader;
    } catch (Exception ex) {
      throw new RuntimeException(ex);
    }
  }

  @Override
  protected final IndexReader doOpenIfChanged() throws CorruptIndexException, IOException {
    return doOpenIfChanged(null);
  }

  @Override
  protected final IndexReader doOpenIfChanged(final IndexCommit commit) throws CorruptIndexException, IOException {
    ensureOpen();

    // If we were obtained by writer.getReader(), re-ask the
    // writer to get a new reader.
    if (writer != null) {
      return doOpenFromWriter(commit);
    } else {
      return doOpenNoWriter(commit);
    }
  }

  @Override
  protected final IndexReader doOpenIfChanged(IndexWriter writer, boolean applyAllDeletes) throws CorruptIndexException, IOException {
    ensureOpen();
    if (writer == this.writer && applyAllDeletes == this.applyAllDeletes) {
      return doOpenFromWriter(null);
    } else {
      // fail by calling supers impl throwing UOE
      return super.doOpenIfChanged(writer, applyAllDeletes);
    }
  }

  private final IndexReader doOpenFromWriter(IndexCommit commit) throws CorruptIndexException, IOException {
    if (commit != null) {
      throw new IllegalArgumentException("a reader obtained from IndexWriter.getReader() cannot currently accept a commit");
    }

    if (writer.nrtIsCurrent(segmentInfos)) {
      return null;
    }

    IndexReader reader = writer.getReader(applyAllDeletes);

    // If in fact no changes took place, return null:
    if (reader.getVersion() == segmentInfos.getVersion()) {
      reader.decRef();
      return null;
    }

    reader.readerFinishedListeners = readerFinishedListeners;
    return reader;
  }

  private synchronized IndexReader doOpenNoWriter(IndexCommit commit) throws CorruptIndexException, IOException {

    if (commit == null) {
      if (isCurrent()) {
        return null;
      }
    } else {
      if (directory != commit.getDirectory()) {
        throw new IOException("the specified commit does not match the specified Directory");
      }
      if (segmentInfos != null && commit.getSegmentsFileName().equals(segmentInfos.getCurrentSegmentFileName())) {
        return null;
      }
    }

    return (IndexReader) new SegmentInfos.FindSegmentsFile(directory) {
      @Override
      protected Object doBody(String segmentFileName) throws CorruptIndexException, IOException {
        final SegmentInfos infos = new SegmentInfos();
        infos.read(directory, segmentFileName);
        return doOpenIfChanged(infos, false, null);
      }
    }.run(commit);
  }

  private synchronized DirectoryReader doOpenIfChanged(SegmentInfos infos, boolean doClone, IndexWriter writer) throws CorruptIndexException, IOException {
    return DirectoryReader.open(directory, writer, infos, subReaders, doClone, termInfosIndexDivisor, readerFinishedListeners);
  }

  /** Version number when this IndexReader was opened. */
  @Override
  public long getVersion() {
    ensureOpen();
    return segmentInfos.getVersion();
  }

  @Override
  public Map<String,String> getCommitUserData() {
    ensureOpen();
    return segmentInfos.getUserData();
  }

  @Override
  public boolean isCurrent() throws CorruptIndexException, IOException {
    ensureOpen();
    if (writer == null || writer.isClosed()) {
      // we loaded SegmentInfos from the directory
      return SegmentInfos.readCurrentVersion(directory) == segmentInfos.getVersion();
    } else {
      return writer.nrtIsCurrent(segmentInfos);
    }
  }

  @Override
  protected synchronized void doClose() throws IOException {
    IOException ioe = null;
    for (int i = 0; i < subReaders.length; i++) {
      // try to close each reader, even if an exception is thrown
      try {
        subReaders[i].decRef();
      } catch (IOException e) {
        if (ioe == null) ioe = e;
      }
    }

    if (writer != null) {
      // Since we just closed, writer may now be able to
      // delete unused files:
      writer.deletePendingFiles();
    }

    // throw the first exception
    if (ioe != null) throw ioe;
  }

  /** Returns the directory this index resides in. */
  @Override
  public Directory directory() {
    // Don't ensureOpen here -- in certain cases, when a
    // cloned/reopened reader needs to commit, it may call
    // this method on the closed original reader
    return directory;
  }

  @Override
  public int getTermInfosIndexDivisor() {
    ensureOpen();
    return termInfosIndexDivisor;
  }

  /**
   * Expert: return the IndexCommit that this reader has opened.
   * <p/>
   * @lucene.experimental
   */
  @Override
  public IndexCommit getIndexCommit() throws IOException {
    ensureOpen();
    return new ReaderCommit(segmentInfos, directory);
  }

  /** @see org.apache.lucene.index.IndexReader#listCommits */
  public static List<IndexCommit> listCommits(Directory dir) throws IOException {
    final String[] files = dir.listAll();

    List<IndexCommit> commits = new ArrayList<IndexCommit>();

    SegmentInfos latest = new SegmentInfos();
    latest.read(dir);
    final long currentGen = latest.getGeneration();

    commits.add(new ReaderCommit(latest, dir));

    for(int i=0;i<files.length;i++) {

      final String fileName = files[i];

      if (fileName.startsWith(IndexFileNames.SEGMENTS) &&
          !fileName.equals(IndexFileNames.SEGMENTS_GEN) &&
          SegmentInfos.generationFromSegmentsFileName(fileName) < currentGen) {

        SegmentInfos sis = new SegmentInfos();
        try {
          // IOException allowed to throw there, in case
          // segments_N is corrupt
          sis.read(dir, fileName);
        } catch (FileNotFoundException fnfe) {
          // LUCENE-948: on NFS (and maybe others), if
          // you have writers switching back and forth
          // between machines, it's very likely that the
          // dir listing will be stale and will claim a
          // file segments_X exists when in fact it
          // doesn't.  So, we catch this and handle it
          // as if the file does not exist
          sis = null;
        }

        if (sis != null)
          commits.add(new ReaderCommit(sis, dir));
      }
    }

    // Ensure that the commit points are sorted in ascending order.
    Collections.sort(commits);

    return commits;
  }  
  
  private static final class ReaderCommit extends IndexCommit {
    private String segmentsFileName;
    Collection<String> files;
    Directory dir;
    long generation;
    long version;
    final Map<String,String> userData;
    private final int segmentCount;

    ReaderCommit(SegmentInfos infos, Directory dir) throws IOException {
      segmentsFileName = infos.getCurrentSegmentFileName();
      this.dir = dir;
      userData = infos.getUserData();
      files = Collections.unmodifiableCollection(infos.files(dir, true));
      version = infos.getVersion();
      generation = infos.getGeneration();
      segmentCount = infos.size();
    }

    @Override
    public String toString() {
      return "DirectoryReader.ReaderCommit(" + segmentsFileName + ")";
    }

    @Override
    public int getSegmentCount() {
      return segmentCount;
    }

    @Override
    public String getSegmentsFileName() {
      return segmentsFileName;
    }

    @Override
    public Collection<String> getFileNames() {
      return files;
    }

    @Override
    public Directory getDirectory() {
      return dir;
    }

    @Override
    public long getVersion() {
      return version;
    }

    @Override
    public long getGeneration() {
      return generation;
    }

    @Override
    public boolean isDeleted() {
      return false;
    }

    @Override
    public Map<String,String> getUserData() {
      return userData;
    }

    @Override
    public void delete() {
      throw new UnsupportedOperationException("This IndexCommit does not support deletions");
    }
  }
<<<<<<< HEAD

  @Override
  public DocValues docValues(String field) throws IOException {
    throw new UnsupportedOperationException("please use MultiDocValues#getDocValues, or wrap your IndexReader with SlowMultiReaderWrapper, if you really need a top level DocValues");
  }
=======
>>>>>>> 3899e18c
}<|MERGE_RESOLUTION|>--- conflicted
+++ resolved
@@ -29,12 +29,7 @@
 
 import org.apache.lucene.store.Directory;
 import org.apache.lucene.store.IOContext;
-import org.apache.lucene.util.Bits;
-import org.apache.lucene.util.BytesRef;
-<<<<<<< HEAD
-=======
 import org.apache.lucene.util.IOUtils;
->>>>>>> 3899e18c
 import org.apache.lucene.util.MapBackedSet;
 
 /** 
@@ -521,12 +516,4 @@
       throw new UnsupportedOperationException("This IndexCommit does not support deletions");
     }
   }
-<<<<<<< HEAD
-
-  @Override
-  public DocValues docValues(String field) throws IOException {
-    throw new UnsupportedOperationException("please use MultiDocValues#getDocValues, or wrap your IndexReader with SlowMultiReaderWrapper, if you really need a top level DocValues");
-  }
-=======
->>>>>>> 3899e18c
 }