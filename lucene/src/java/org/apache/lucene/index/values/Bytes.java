package org.apache.lucene.index.values;

/**
 * Licensed to the Apache Software Foundation (ASF) under one or more
 * contributor license agreements.  See the NOTICE file distributed with
 * this work for additional information regarding copyright ownership.
 * The ASF licenses this file to You under the Apache License, Version 2.0
 * (the "License"); you may not use this file except in compliance with
 * the License.  You may obtain a copy of the License at
 *
 *     http://www.apache.org/licenses/LICENSE-2.0
 *
 * Unless required by applicable law or agreed to in writing, software
 * distributed under the License is distributed on an "AS IS" BASIS,
 * WITHOUT WARRANTIES OR CONDITIONS OF ANY KIND, either express or implied.
 * See the License for the specific language governing permissions and
 * limitations under the License.
 */

/** Base class for specific Bytes Reader/Writer implementations */
import java.io.IOException;
import java.util.Collection;
import java.util.Comparator;
import java.util.concurrent.atomic.AtomicLong;

import org.apache.lucene.index.IndexFileNames;
import org.apache.lucene.index.values.IndexDocValues.SortedSource;
import org.apache.lucene.index.values.IndexDocValues.Source;
import org.apache.lucene.store.DataOutput;
import org.apache.lucene.store.Directory;
import org.apache.lucene.store.IOContext;
import org.apache.lucene.store.IndexInput;
import org.apache.lucene.store.IndexOutput;
import org.apache.lucene.util.ArrayUtil;
import org.apache.lucene.util.ByteBlockPool;
import org.apache.lucene.util.BytesRef;
import org.apache.lucene.util.BytesRefHash;
import org.apache.lucene.util.CodecUtil;
import org.apache.lucene.util.Counter;
import org.apache.lucene.util.IOUtils;
import org.apache.lucene.util.PagedBytes;
import org.apache.lucene.util.RamUsageEstimator;
import org.apache.lucene.util.ByteBlockPool.Allocator;
import org.apache.lucene.util.ByteBlockPool.DirectTrackingAllocator;
import org.apache.lucene.util.BytesRefHash.TrackingDirectBytesStartArray;
import org.apache.lucene.util.packed.PackedInts;

/**
 * Provides concrete Writer/Reader implementations for <tt>byte[]</tt> value per
 * document. There are 6 package-private default implementations of this, for
 * all combinations of {@link Mode#DEREF}/{@link Mode#STRAIGHT} x fixed-length/variable-length.
 * 
 * <p>
 * NOTE: Currently the total amount of byte[] data stored (across a single
 * segment) cannot exceed 2GB.
 * </p>
 * <p>
 * NOTE: Each byte[] must be <= 32768 bytes in length
 * </p>
 * 
 * @lucene.experimental
 */
public final class Bytes {
  // TODO - add bulk copy where possible
  private Bytes() { /* don't instantiate! */
  }

  /**
   * Defines the {@link Writer}s store mode. The writer will either store the
   * bytes sequentially ({@link #STRAIGHT}, dereferenced ({@link #DEREF}) or
   * sorted ({@link #SORTED})
   * 
   * @lucene.experimental
   */
  public static enum Mode {
    /**
     * Mode for sequentially stored bytes
     */
    STRAIGHT,
    /**
     * Mode for dereferenced stored bytes
     */
    DEREF,
    /**
     * Mode for sorted stored bytes
     */
    SORTED
  };

  /**
   * Creates a new <tt>byte[]</tt> {@link Writer} instances for the given
   * directory.
   * 
   * @param dir
   *          the directory to write the values to
   * @param id
   *          the id used to create a unique file name. Usually composed out of
   *          the segment name and a unique id per segment.
   * @param mode
   *          the writers store mode
   * @param fixedSize
   *          <code>true</code> if all bytes subsequently passed to the
   *          {@link Writer} will have the same length
   * @param sortComparator {@link BytesRef} comparator used by sorted variants. 
   *        If <code>null</code> {@link BytesRef#getUTF8SortedAsUnicodeComparator()}
   *        is used instead
   * @param bytesUsed
   *          an {@link AtomicLong} instance to track the used bytes within the
   *          {@link Writer}. A call to {@link Writer#finish(int)} will release
   *          all internally used resources and frees the memeory tracking
   *          reference.
   * @param context 
   * @return a new {@link Writer} instance
   * @throws IOException
   *           if the files for the writer can not be created.
   */
  public static Writer getWriter(Directory dir, String id, Mode mode,
      boolean fixedSize, Comparator<BytesRef> sortComparator, Counter bytesUsed, IOContext context)
      throws IOException {
    // TODO -- i shouldn't have to specify fixed? can
    // track itself & do the write thing at write time?
    if (sortComparator == null) {
      sortComparator = BytesRef.getUTF8SortedAsUnicodeComparator();
    }

    if (fixedSize) {
      if (mode == Mode.STRAIGHT) {
        return new FixedStraightBytesImpl.Writer(dir, id, bytesUsed, context);
      } else if (mode == Mode.DEREF) {
        return new FixedDerefBytesImpl.Writer(dir, id, bytesUsed, context);
      } else if (mode == Mode.SORTED) {
        return new FixedSortedBytesImpl.Writer(dir, id, sortComparator, bytesUsed, context);
      }
    } else {
      if (mode == Mode.STRAIGHT) {
        return new VarStraightBytesImpl.Writer(dir, id, bytesUsed, context);
      } else if (mode == Mode.DEREF) {
        return new VarDerefBytesImpl.Writer(dir, id, bytesUsed, context);
      } else if (mode == Mode.SORTED) {
        return new VarSortedBytesImpl.Writer(dir, id, sortComparator, bytesUsed, context);
      }
    }

    throw new IllegalArgumentException("");
  }

  /**
   * Creates a new {@link IndexDocValues} instance that provides either memory
   * resident or iterative access to a per-document stored <tt>byte[]</tt>
   * value. The returned {@link IndexDocValues} instance will be initialized without
   * consuming a significant amount of memory.
   * 
   * @param dir
   *          the directory to load the {@link IndexDocValues} from.
   * @param id
   *          the file ID in the {@link Directory} to load the values from.
   * @param mode
   *          the mode used to store the values
   * @param fixedSize
   *          <code>true</code> iff the values are stored with fixed-size,
   *          otherwise <code>false</code>
   * @param maxDoc
   *          the number of document values stored for the given ID
   * @param sortComparator {@link BytesRef} comparator used by sorted variants. 
   *        If <code>null</code> {@link BytesRef#getUTF8SortedAsUnicodeComparator()}
   *        is used instead
   * @return an initialized {@link IndexDocValues} instance.
   * @throws IOException
   *           if an {@link IOException} occurs
   */
  public static IndexDocValues getValues(Directory dir, String id, Mode mode,
      boolean fixedSize, int maxDoc, Comparator<BytesRef> sortComparator, IOContext context) throws IOException {
    if (sortComparator == null) {
      sortComparator = BytesRef.getUTF8SortedAsUnicodeComparator();
    }
    // TODO -- I can peek @ header to determing fixed/mode?
    if (fixedSize) {
      if (mode == Mode.STRAIGHT) {
        return new FixedStraightBytesImpl.FixedStraightReader(dir, id, maxDoc, context);
      } else if (mode == Mode.DEREF) {
        return new FixedDerefBytesImpl.FixedDerefReader(dir, id, maxDoc, context);
      } else if (mode == Mode.SORTED) {
        return new FixedSortedBytesImpl.Reader(dir, id, maxDoc, context, ValueType.BYTES_FIXED_SORTED, sortComparator);
      }
    } else {
      if (mode == Mode.STRAIGHT) {
        return new VarStraightBytesImpl.VarStraightReader(dir, id, maxDoc, context);
      } else if (mode == Mode.DEREF) {
        return new VarDerefBytesImpl.VarDerefReader(dir, id, maxDoc, context);
      } else if (mode == Mode.SORTED) {
        return new VarSortedBytesImpl.Reader(dir, id, maxDoc,context, ValueType.BYTES_VAR_SORTED, sortComparator);
      }
    }

    throw new IllegalArgumentException("Illegal Mode: " + mode);
  }

  // TODO open up this API?
  static abstract class BytesSourceBase extends Source {
    private final PagedBytes pagedBytes;
    protected final IndexInput datIn;
    protected final IndexInput idxIn;
    protected final static int PAGED_BYTES_BITS = 15;
    protected final PagedBytes.Reader data;
    protected final long totalLengthInBytes;
    

    protected BytesSourceBase(IndexInput datIn, IndexInput idxIn,
        PagedBytes pagedBytes, long bytesToRead, ValueType type) throws IOException {
      super(type);
      assert bytesToRead <= datIn.length() : " file size is less than the expected size diff: "
          + (bytesToRead - datIn.length()) + " pos: " + datIn.getFilePointer();
      this.datIn = datIn;
      this.totalLengthInBytes = bytesToRead;
      this.pagedBytes = pagedBytes;
      this.pagedBytes.copy(datIn, bytesToRead);
      data = pagedBytes.freeze(true);
      this.idxIn = idxIn;
    }
  }
  
  // TODO: open up this API?!
  static abstract class BytesWriterBase extends Writer {
    private final String id;
    private IndexOutput idxOut;
    private IndexOutput datOut;
    protected BytesRef bytesRef = new BytesRef();
    private final Directory dir;
    private final String codecName;
    private final int version;
    private final IOContext context;

    protected BytesWriterBase(Directory dir, String id, String codecName,
        int version, Counter bytesUsed, IOContext context) throws IOException {
      super(bytesUsed);
      this.id = id;
      this.dir = dir;
      this.codecName = codecName;
      this.version = version;
      this.context = context;
    }
    
    protected IndexOutput getOrCreateDataOut() throws IOException {
      if (datOut == null) {
        boolean success = false;
        try {
          datOut = dir.createOutput(IndexFileNames.segmentFileName(id, "",
              DATA_EXTENSION), context);
          CodecUtil.writeHeader(datOut, codecName, version);
          success = true;
        } finally {
          if (!success) {
            IOUtils.closeWhileHandlingException(datOut);
          }
        }
      }
      return datOut;
    }
    
    protected IndexOutput getIndexOut() {
      return idxOut;
    }
    
    protected IndexOutput getDataOut() {
      return datOut;
    }

    protected IndexOutput getOrCreateIndexOut() throws IOException {
      boolean success = false;
      try {
        if (idxOut == null) {
          idxOut = dir.createOutput(IndexFileNames.segmentFileName(id, "",
              INDEX_EXTENSION), context);
          CodecUtil.writeHeader(idxOut, codecName, version);
        }
        success = true;
      } finally {
        if (!success) {
          IOUtils.closeWhileHandlingException(idxOut);
        }
      }
      return idxOut;
    }
    /**
     * Must be called only with increasing docIDs. It's OK for some docIDs to be
     * skipped; they will be filled with 0 bytes.
     */
    @Override
    public abstract void add(int docID, BytesRef bytes) throws IOException;

    @Override
    public abstract void finish(int docCount) throws IOException;

    @Override
    protected void mergeDoc(int docID, int sourceDoc) throws IOException {
      add(docID, currentMergeSource.getBytes(sourceDoc, bytesRef));
    }

    @Override
    public void add(int docID, PerDocFieldValues docValues) throws IOException {
      final BytesRef ref;
      if ((ref = docValues.getBytes()) != null) {
        add(docID, ref);
      }
    }

    @Override
    public void files(Collection<String> files) throws IOException {
      assert datOut != null;
      files.add(IndexFileNames.segmentFileName(id, "", DATA_EXTENSION));
      if (idxOut != null) { // called after flush - so this must be initialized
        // if needed or present
        final String idxFile = IndexFileNames.segmentFileName(id, "",
            INDEX_EXTENSION);
        files.add(idxFile);
      }
    }
  }

  /**
   * Opens all necessary files, but does not read any data in until you call
   * {@link #load}.
   */
  static abstract class BytesReaderBase extends IndexDocValues {
    protected final IndexInput idxIn;
    protected final IndexInput datIn;
    protected final int version;
    protected final String id;
    protected final ValueType type;

    protected BytesReaderBase(Directory dir, String id, String codecName,
        int maxVersion, boolean doIndex, IOContext context, ValueType type) throws IOException {
      IndexInput dataIn = null;
      IndexInput indexIn = null;
      boolean success = false;
      try {
<<<<<<< HEAD
        version = CodecUtil.checkHeader(datIn, codecName, maxVersion, maxVersion);
        if (doIndex) {
          idxIn = dir.openInput(IndexFileNames.segmentFileName(id, "",
                                                               Writer.INDEX_EXTENSION), context);
          final int version2 = CodecUtil.checkHeader(idxIn, codecName,
                                                     maxVersion, maxVersion);
          assert version == version2;
        } else {
          idxIn = null;
        }
        success = true;
=======
      dataIn = dir.openInput(IndexFileNames.segmentFileName(id, "",
            Writer.DATA_EXTENSION), context);
      version = CodecUtil.checkHeader(dataIn, codecName, maxVersion, maxVersion);
      if (doIndex) {
        indexIn = dir.openInput(IndexFileNames.segmentFileName(id, "",
            Writer.INDEX_EXTENSION), context);
        final int version2 = CodecUtil.checkHeader(indexIn, codecName,
            maxVersion, maxVersion);
        assert version == version2;
      }
      success = true;
>>>>>>> c95d4fd9
      } finally {
        if (!success) {
          IOUtils.closeWhileHandlingException(dataIn, indexIn);
        }
      }
      datIn = dataIn;
      idxIn = indexIn;
      this.type = type;
      this.id = id;
    }

    /**
     * clones and returns the data {@link IndexInput}
     */
    protected final IndexInput cloneData() {
      assert datIn != null;
      return (IndexInput) datIn.clone();
    }

    /**
     * clones and returns the indexing {@link IndexInput}
     */
    protected final IndexInput cloneIndex() {
      assert idxIn != null;
      return (IndexInput) idxIn.clone();
    }

    @Override
    public void close() throws IOException {
      try {
        super.close();
      } finally {
         IOUtils.close(datIn, idxIn);
      }
    }

    @Override
    public ValueType type() {
      return type;
    }
    
  }
  
  static abstract class DerefBytesWriterBase extends BytesWriterBase {
    protected int size = -1;
    protected int lastDocId = -1;
    protected int[] docToEntry;
    protected final BytesRefHash hash;
    
    protected DerefBytesWriterBase(Directory dir, String id, String codecName,
        int codecVersion, Counter bytesUsed, IOContext context)
        throws IOException {
      this(dir, id, codecName, codecVersion, new DirectTrackingAllocator(
          ByteBlockPool.BYTE_BLOCK_SIZE, bytesUsed), bytesUsed, context);
    }

    protected DerefBytesWriterBase(Directory dir, String id, String codecName, int codecVersion, Allocator allocator,
        Counter bytesUsed, IOContext context) throws IOException {
      super(dir, id, codecName, codecVersion, bytesUsed, context);
      hash = new BytesRefHash(new ByteBlockPool(allocator),
          BytesRefHash.DEFAULT_CAPACITY, new TrackingDirectBytesStartArray(
              BytesRefHash.DEFAULT_CAPACITY, bytesUsed));
      docToEntry = new int[1];
      bytesUsed.addAndGet(RamUsageEstimator.NUM_BYTES_INT);
    }
    
    protected static int writePrefixLength(DataOutput datOut, BytesRef bytes)
        throws IOException {
      if (bytes.length < 128) {
        datOut.writeByte((byte) bytes.length);
        return 1;
      } else {
        datOut.writeByte((byte) (0x80 | (bytes.length >> 8)));
        datOut.writeByte((byte) (bytes.length & 0xff));
        return 2;
      }
    }

    @Override
    public void add(int docID, BytesRef bytes) throws IOException {
      if (bytes.length == 0) { // default value - skip it
        return;
      }
      checkSize(bytes);
      fillDefault(docID);
      int ord = hash.add(bytes);
      if (ord < 0) {
        ord = (-ord) - 1;
      }
      
      docToEntry[docID] = ord;
      lastDocId = docID;
    }
    
    protected void fillDefault(int docID) {
      if (docID >= docToEntry.length) {
        final int size = docToEntry.length;
        docToEntry = ArrayUtil.grow(docToEntry, 1 + docID);
        bytesUsed.addAndGet((docToEntry.length - size)
            * RamUsageEstimator.NUM_BYTES_INT);
      }
      assert size >= 0;
      BytesRef ref = new BytesRef(size);
      ref.length = size;
      int ord = hash.add(ref);
      if (ord < 0) {
        ord = (-ord) - 1;
      }
      for (int i = lastDocId+1; i < docID; i++) {
        docToEntry[i] = ord;
      }
    }
    
    protected void checkSize(BytesRef bytes) {
      if (size == -1) {
        size = bytes.length;
      } else if (bytes.length != size) {
        throw new IllegalArgumentException("expected bytes size=" + size
            + " but got " + bytes.length);
      }
    }
    
    // Important that we get docCount, in case there were
    // some last docs that we didn't see
    @Override
    public void finish(int docCount) throws IOException {
      boolean success = false;
      try {
        finishInternal(docCount);
        success = true;
      } finally {
        releaseResources();
        if (success) {
          IOUtils.close(getIndexOut(), getDataOut());
        } else {
          IOUtils.closeWhileHandlingException(getIndexOut(), getDataOut());
        }
        
      }
    }
    
    protected abstract void finishInternal(int docCount) throws IOException;
    
    protected void releaseResources() {
      hash.close();
      bytesUsed
      .addAndGet((-docToEntry.length) * RamUsageEstimator.NUM_BYTES_INT);
      docToEntry = null;
    }
    
    protected void writeIndex(IndexOutput idxOut, int docCount,
        long maxValue, int[] toEntry) throws IOException {
      writeIndex(idxOut, docCount, maxValue, (int[])null, toEntry);
    }
    
    protected void writeIndex(IndexOutput idxOut, int docCount,
        long maxValue, int[] addresses, int[] toEntry) throws IOException {
      final PackedInts.Writer w = PackedInts.getWriter(idxOut, docCount,
          PackedInts.bitsRequired(maxValue));
      final int limit = docCount > docToEntry.length ? docToEntry.length
          : docCount;
      assert toEntry.length >= limit -1;
      if (addresses != null) {
        for (int i = 0; i < limit; i++) {
          assert addresses[toEntry[i]] >= 0;
          w.add(addresses[toEntry[i]]);
        }
      } else {
        for (int i = 0; i < limit; i++) {
          assert toEntry[i] >= 0;
          w.add(toEntry[i]);
        }
      }
      for (int i = limit; i < docCount; i++) {
        w.add(0);
      }
      w.finish();
    }
    
    protected void writeIndex(IndexOutput idxOut, int docCount,
        long maxValue, long[] addresses, int[] toEntry) throws IOException {
      final PackedInts.Writer w = PackedInts.getWriter(idxOut, docCount,
          PackedInts.bitsRequired(maxValue));
      final int limit = docCount > docToEntry.length ? docToEntry.length
          : docCount;
      assert toEntry.length >= limit -1;
      if (addresses != null) {
        for (int i = 0; i < limit; i++) {
          assert addresses[toEntry[i]] >= 0;
          w.add(addresses[toEntry[i]]);
        }
      } else {
        for (int i = 0; i < limit; i++) {
          assert toEntry[i] >= 0;
          w.add(toEntry[i]);
        }
      }
      for (int i = limit; i < docCount; i++) {
        w.add(0);
      }
      w.finish();
    }
    
  }
  
  static abstract class BytesSortedSourceBase extends SortedSource {
    private final PagedBytes pagedBytes;
    
    protected final PackedInts.Reader docToOrdIndex;
    protected final IndexInput datIn;
    protected final IndexInput idxIn;
    protected final BytesRef defaultValue = new BytesRef();
    protected final static int PAGED_BYTES_BITS = 15;
    protected final PagedBytes.Reader data;

    protected BytesSortedSourceBase(IndexInput datIn, IndexInput idxIn,
        Comparator<BytesRef> comp, long bytesToRead, ValueType type) throws IOException {
      this(datIn, idxIn, comp, new PagedBytes(PAGED_BYTES_BITS), bytesToRead, type);
    }
    
    protected BytesSortedSourceBase(IndexInput datIn, IndexInput idxIn,
        Comparator<BytesRef> comp, PagedBytes pagedBytes, long bytesToRead,ValueType type)
        throws IOException {
      super(type, comp);
      assert bytesToRead <= datIn.length() : " file size is less than the expected size diff: "
          + (bytesToRead - datIn.length()) + " pos: " + datIn.getFilePointer();
      this.datIn = datIn;
      this.pagedBytes = pagedBytes;
      this.pagedBytes.copy(datIn, bytesToRead);
      data = pagedBytes.freeze(true);
      this.idxIn = idxIn;
      docToOrdIndex = PackedInts.getReader(idxIn);

    }
    
    @Override
    public int ord(int docID) {
      return (int) docToOrdIndex.get(docID);
    }

    protected void closeIndexInput() throws IOException {
      IOUtils.close(datIn, idxIn);
    }
    
    /**
     * Returns the largest doc id + 1 in this doc values source
     */
    public int maxDoc() {
      return docToOrdIndex.size();
    }
  }
}<|MERGE_RESOLUTION|>--- conflicted
+++ resolved
@@ -334,19 +334,6 @@
       IndexInput indexIn = null;
       boolean success = false;
       try {
-<<<<<<< HEAD
-        version = CodecUtil.checkHeader(datIn, codecName, maxVersion, maxVersion);
-        if (doIndex) {
-          idxIn = dir.openInput(IndexFileNames.segmentFileName(id, "",
-                                                               Writer.INDEX_EXTENSION), context);
-          final int version2 = CodecUtil.checkHeader(idxIn, codecName,
-                                                     maxVersion, maxVersion);
-          assert version == version2;
-        } else {
-          idxIn = null;
-        }
-        success = true;
-=======
       dataIn = dir.openInput(IndexFileNames.segmentFileName(id, "",
             Writer.DATA_EXTENSION), context);
       version = CodecUtil.checkHeader(dataIn, codecName, maxVersion, maxVersion);
@@ -358,7 +345,6 @@
         assert version == version2;
       }
       success = true;
->>>>>>> c95d4fd9
       } finally {
         if (!success) {
           IOUtils.closeWhileHandlingException(dataIn, indexIn);
