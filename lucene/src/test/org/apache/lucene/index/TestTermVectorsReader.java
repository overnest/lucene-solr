package org.apache.lucene.index;

/**
 * Licensed to the Apache Software Foundation (ASF) under one or more
 * contributor license agreements.  See the NOTICE file distributed with
 * this work for additional information regarding copyright ownership.
 * The ASF licenses this file to You under the Apache License, Version 2.0
 * (the "License"); you may not use this file except in compliance with
 * the License.  You may obtain a copy of the License at
 *
 *     http://www.apache.org/licenses/LICENSE-2.0
 *
 * Unless required by applicable law or agreed to in writing, software
 * distributed under the License is distributed on an "AS IS" BASIS,
 * WITHOUT WARRANTIES OR CONDITIONS OF ANY KIND, either express or implied.
 * See the License for the specific language governing permissions and
 * limitations under the License.
 */

import java.io.IOException;
import java.io.Reader;
import java.util.Arrays;
import java.util.Iterator;
import java.util.Map;
import java.util.SortedSet;

import org.apache.lucene.analysis.Analyzer;
import org.apache.lucene.analysis.TokenStream;
import org.apache.lucene.analysis.tokenattributes.OffsetAttribute;
import org.apache.lucene.analysis.tokenattributes.PositionIncrementAttribute;
import org.apache.lucene.analysis.tokenattributes.CharTermAttribute;
import org.apache.lucene.document.Document;
import org.apache.lucene.document.Field;
import org.apache.lucene.store.Directory;
import org.apache.lucene.util.BytesRef;
import org.apache.lucene.util.LuceneTestCase;

public class TestTermVectorsReader extends LuceneTestCase {
  //Must be lexicographically sorted, will do in setup, versus trying to maintain here
  private String[] testFields = {"f1", "f2", "f3", "f4"};
  private boolean[] testFieldsStorePos = {true, false, true, false};
  private boolean[] testFieldsStoreOff = {true, false, false, true};
  private String[] testTerms = {"this", "is", "a", "test"};
  private int[][] positions = new int[testTerms.length][];
  private TermVectorOffsetInfo[][] offsets = new TermVectorOffsetInfo[testTerms.length][];
  private Directory dir;
  private String seg;
  private FieldInfos fieldInfos = new FieldInfos();
  private static int TERM_FREQ = 3;

  private class TestToken implements Comparable<TestToken> {
    String text;
    int pos;
    int startOffset;
    int endOffset;
    public int compareTo(TestToken other) {
      return pos - other.pos;
    }
  }

  TestToken[] tokens = new TestToken[testTerms.length * TERM_FREQ];

  @Override
  public void setUp() throws Exception {
    super.setUp();
    /*
    for (int i = 0; i < testFields.length; i++) {
      fieldInfos.add(testFields[i], true, true, testFieldsStorePos[i], testFieldsStoreOff[i]);
    }
    */

    Arrays.sort(testTerms);
    int tokenUpto = 0;
    for (int i = 0; i < testTerms.length; i++) {
      positions[i] = new int[TERM_FREQ];
      offsets[i] = new TermVectorOffsetInfo[TERM_FREQ];
      // first position must be 0
      for (int j = 0; j < TERM_FREQ; j++) {
        // positions are always sorted in increasing order
        positions[i][j] = (int) (j * 10 + Math.random() * 10);
        // offsets are always sorted in increasing order
        offsets[i][j] = new TermVectorOffsetInfo(j * 10, j * 10 + testTerms[i].length());
        TestToken token = tokens[tokenUpto++] = new TestToken();
        token.text = testTerms[i];
        token.pos = positions[i][j];
        token.startOffset = offsets[i][j].getStartOffset();
        token.endOffset = offsets[i][j].getEndOffset();
      }
    }
    Arrays.sort(tokens);

<<<<<<< HEAD
    IndexWriter writer = new IndexWriter(dir, new IndexWriterConfig(TEST_VERSION_CURRENT, new MyAnalyzer()));
    ((LogMergePolicy) writer.getConfig().getMergePolicy()).setUseCompoundFile(false);
=======
    dir = newDirectory();
    IndexWriter writer = new IndexWriter(
        dir,
        newIndexWriterConfig(TEST_VERSION_CURRENT, new MyAnalyzer()).
            setMaxBufferedDocs(-1).
            setMergePolicy(newLogMergePolicy(false, 10))
    );

>>>>>>> e18dcbf1
    Document doc = new Document();
    for(int i=0;i<testFields.length;i++) {
      final Field.TermVector tv;
      if (testFieldsStorePos[i] && testFieldsStoreOff[i])
        tv = Field.TermVector.WITH_POSITIONS_OFFSETS;
      else if (testFieldsStorePos[i] && !testFieldsStoreOff[i])
        tv = Field.TermVector.WITH_POSITIONS;
      else if (!testFieldsStorePos[i] && testFieldsStoreOff[i])
        tv = Field.TermVector.WITH_OFFSETS;
      else
        tv = Field.TermVector.YES;
      doc.add(new Field(testFields[i], "", Field.Store.NO, Field.Index.ANALYZED, tv));
    }

    //Create 5 documents for testing, they all have the same
    //terms
    for(int j=0;j<5;j++)
      writer.addDocument(doc);
    writer.commit();
    seg = writer.newestSegment().name;
    writer.close();

    fieldInfos = new FieldInfos(dir, IndexFileNames.segmentFileName(seg, "", IndexFileNames.FIELD_INFOS_EXTENSION));
  }
  
  @Override
  public void tearDown() throws Exception {
    dir.close();
    super.tearDown();
  }

  private class MyTokenStream extends TokenStream {
    int tokenUpto;
    
    CharTermAttribute termAtt;
    PositionIncrementAttribute posIncrAtt;
    OffsetAttribute offsetAtt;
    
    public MyTokenStream() {
      termAtt = addAttribute(CharTermAttribute.class);
      posIncrAtt = addAttribute(PositionIncrementAttribute.class);
      offsetAtt = addAttribute(OffsetAttribute.class);
    }
    
    @Override
    public boolean incrementToken() {
      if (tokenUpto >= tokens.length)
        return false;
      else {
        final TestToken testToken = tokens[tokenUpto++];
        clearAttributes();
        termAtt.append(testToken.text);
        offsetAtt.setOffset(testToken.startOffset, testToken.endOffset);
        if (tokenUpto > 1) {
          posIncrAtt.setPositionIncrement(testToken.pos - tokens[tokenUpto-2].pos);
        } else {
          posIncrAtt.setPositionIncrement(testToken.pos+1);
        }
        return true;
      }
    }
  }

  private class MyAnalyzer extends Analyzer {
    @Override
    public TokenStream tokenStream(String fieldName, Reader reader) {
      return new MyTokenStream();
    }
  }

  public void test() throws IOException {
    //Check to see the files were created properly in setup
    assertTrue(dir.fileExists(IndexFileNames.segmentFileName(seg, "", IndexFileNames.VECTORS_DOCUMENTS_EXTENSION)));
    assertTrue(dir.fileExists(IndexFileNames.segmentFileName(seg, "", IndexFileNames.VECTORS_INDEX_EXTENSION)));
  }

  public void testReader() throws IOException {
    TermVectorsReader reader = new TermVectorsReader(dir, seg, fieldInfos);
    for (int j = 0; j < 5; j++) {
      TermFreqVector vector = reader.get(j, testFields[0]);
      assertTrue(vector != null);
      BytesRef[] terms = vector.getTerms();
      assertTrue(terms != null);
      assertTrue(terms.length == testTerms.length);
      for (int i = 0; i < terms.length; i++) {
        String term = terms[i].utf8ToString();
        //System.out.println("Term: " + term);
        assertTrue(term.equals(testTerms[i]));
      }
    }
    reader.close();
  }

  public void testPositionReader() throws IOException {
    TermVectorsReader reader = new TermVectorsReader(dir, seg, fieldInfos);
    TermPositionVector vector;
    BytesRef[] terms;
    vector = (TermPositionVector) reader.get(0, testFields[0]);
    assertTrue(vector != null);
    terms = vector.getTerms();
    assertTrue(terms != null);
    assertTrue(terms.length == testTerms.length);
    for (int i = 0; i < terms.length; i++) {
      String term = terms[i].utf8ToString();
      //System.out.println("Term: " + term);
      assertTrue(term.equals(testTerms[i]));
      int[] positions = vector.getTermPositions(i);
      assertTrue(positions != null);
      assertTrue(positions.length == this.positions[i].length);
      for (int j = 0; j < positions.length; j++) {
        int position = positions[j];
        assertTrue(position == this.positions[i][j]);
      }
      TermVectorOffsetInfo[] offset = vector.getOffsets(i);
      assertTrue(offset != null);
      assertTrue(offset.length == this.offsets[i].length);
      for (int j = 0; j < offset.length; j++) {
        TermVectorOffsetInfo termVectorOffsetInfo = offset[j];
        assertTrue(termVectorOffsetInfo.equals(offsets[i][j]));
      }
    }

    TermFreqVector freqVector = reader.get(0, testFields[1]); //no pos, no offset
    assertTrue(freqVector != null);
    assertTrue(freqVector instanceof TermPositionVector == false);
    terms = freqVector.getTerms();
    assertTrue(terms != null);
    assertTrue(terms.length == testTerms.length);
    for (int i = 0; i < terms.length; i++) {
      String term = terms[i].utf8ToString();
      //System.out.println("Term: " + term);
      assertTrue(term.equals(testTerms[i]));
    }
    reader.close();
  }

  public void testOffsetReader() throws IOException {
    TermVectorsReader reader = new TermVectorsReader(dir, seg, fieldInfos);
    TermPositionVector vector = (TermPositionVector) reader.get(0, testFields[0]);
    assertTrue(vector != null);
    BytesRef[] terms = vector.getTerms();
    assertTrue(terms != null);
    assertTrue(terms.length == testTerms.length);
    for (int i = 0; i < terms.length; i++) {
      String term = terms[i].utf8ToString();
      //System.out.println("Term: " + term);
      assertTrue(term.equals(testTerms[i]));
      int[] positions = vector.getTermPositions(i);
      assertTrue(positions != null);
      assertTrue(positions.length == this.positions[i].length);
      for (int j = 0; j < positions.length; j++) {
        int position = positions[j];
        assertTrue(position == this.positions[i][j]);
      }
      TermVectorOffsetInfo[] offset = vector.getOffsets(i);
      assertTrue(offset != null);
      assertTrue(offset.length == this.offsets[i].length);
      for (int j = 0; j < offset.length; j++) {
        TermVectorOffsetInfo termVectorOffsetInfo = offset[j];
        assertTrue(termVectorOffsetInfo.equals(offsets[i][j]));
      }
    }
    reader.close();
  }

  public void testMapper() throws IOException {
    TermVectorsReader reader = new TermVectorsReader(dir, seg, fieldInfos);
    SortedTermVectorMapper mapper = new SortedTermVectorMapper(new TermVectorEntryFreqSortedComparator());
    reader.get(0, mapper);
    SortedSet<TermVectorEntry> set = mapper.getTermVectorEntrySet();
    assertTrue("set is null and it shouldn't be", set != null);
    //three fields, 4 terms, all terms are the same
    assertTrue("set Size: " + set.size() + " is not: " + 4, set.size() == 4);
    //Check offsets and positions
    for (Iterator<TermVectorEntry> iterator = set.iterator(); iterator.hasNext();) {
      TermVectorEntry tve =  iterator.next();
      assertTrue("tve is null and it shouldn't be", tve != null);
      assertTrue("tve.getOffsets() is null and it shouldn't be", tve.getOffsets() != null);
      assertTrue("tve.getPositions() is null and it shouldn't be", tve.getPositions() != null);

    }

    mapper = new SortedTermVectorMapper(new TermVectorEntryFreqSortedComparator());
    reader.get(1, mapper);
    set = mapper.getTermVectorEntrySet();
    assertTrue("set is null and it shouldn't be", set != null);
    //three fields, 4 terms, all terms are the same
    assertTrue("set Size: " + set.size() + " is not: " + 4, set.size() == 4);
    //Should have offsets and positions b/c we are munging all the fields together
    for (Iterator<TermVectorEntry> iterator = set.iterator(); iterator.hasNext();) {
      TermVectorEntry tve = iterator.next();
      assertTrue("tve is null and it shouldn't be", tve != null);
      assertTrue("tve.getOffsets() is null and it shouldn't be", tve.getOffsets() != null);
      assertTrue("tve.getPositions() is null and it shouldn't be", tve.getPositions() != null);

    }


    FieldSortedTermVectorMapper fsMapper = new FieldSortedTermVectorMapper(new TermVectorEntryFreqSortedComparator());
    reader.get(0, fsMapper);
    Map<String,SortedSet<TermVectorEntry>> map = fsMapper.getFieldToTerms();
    assertTrue("map Size: " + map.size() + " is not: " + testFields.length, map.size() == testFields.length);
    for (Map.Entry<String,SortedSet<TermVectorEntry>> entry : map.entrySet()) {
      SortedSet<TermVectorEntry> sortedSet =  entry.getValue();
      assertTrue("sortedSet Size: " + sortedSet.size() + " is not: " + 4, sortedSet.size() == 4);
      for (final TermVectorEntry tve : sortedSet) {
        assertTrue("tve is null and it shouldn't be", tve != null);
        //Check offsets and positions.
        assertTrue("tve is null and it shouldn't be", tve != null);
        String field = tve.getField();
        if (field.equals(testFields[0])) {
          //should have offsets

          assertTrue("tve.getOffsets() is null and it shouldn't be", tve.getOffsets() != null);
          assertTrue("tve.getPositions() is null and it shouldn't be", tve.getPositions() != null);
        }
        else if (field.equals(testFields[1])) {
          //should not have offsets

          assertTrue("tve.getOffsets() is not null and it shouldn't be", tve.getOffsets() == null);
          assertTrue("tve.getPositions() is not null and it shouldn't be", tve.getPositions() == null);
        }
      }
    }
    //Try mapper that ignores offs and positions
    fsMapper = new FieldSortedTermVectorMapper(true, true, new TermVectorEntryFreqSortedComparator());
    reader.get(0, fsMapper);
    map = fsMapper.getFieldToTerms();
    assertTrue("map Size: " + map.size() + " is not: " + testFields.length, map.size() == testFields.length);
    for (final Map.Entry<String,SortedSet<TermVectorEntry>> entry : map.entrySet()) {
      SortedSet<TermVectorEntry> sortedSet =  entry.getValue();
      assertTrue("sortedSet Size: " + sortedSet.size() + " is not: " + 4, sortedSet.size() == 4);
      for (final TermVectorEntry tve : sortedSet) {
        assertTrue("tve is null and it shouldn't be", tve != null);
        //Check offsets and positions.
        assertTrue("tve is null and it shouldn't be", tve != null);
        String field = tve.getField();
        if (field.equals(testFields[0])) {
          //should have offsets

          assertTrue("tve.getOffsets() is null and it shouldn't be", tve.getOffsets() == null);
          assertTrue("tve.getPositions() is null and it shouldn't be", tve.getPositions() == null);
        }
        else if (field.equals(testFields[1])) {
          //should not have offsets

          assertTrue("tve.getOffsets() is not null and it shouldn't be", tve.getOffsets() == null);
          assertTrue("tve.getPositions() is not null and it shouldn't be", tve.getPositions() == null);
        }
      }
    }

    // test setDocumentNumber()
    IndexReader ir = IndexReader.open(dir, true);
    DocNumAwareMapper docNumAwareMapper = new DocNumAwareMapper();
    assertEquals(-1, docNumAwareMapper.getDocumentNumber());

    ir.getTermFreqVector(0, docNumAwareMapper);
    assertEquals(0, docNumAwareMapper.getDocumentNumber());
    docNumAwareMapper.setDocumentNumber(-1);

    ir.getTermFreqVector(1, docNumAwareMapper);
    assertEquals(1, docNumAwareMapper.getDocumentNumber());
    docNumAwareMapper.setDocumentNumber(-1);

    ir.getTermFreqVector(0, "f1", docNumAwareMapper);
    assertEquals(0, docNumAwareMapper.getDocumentNumber());
    docNumAwareMapper.setDocumentNumber(-1);

    ir.getTermFreqVector(1, "f2", docNumAwareMapper);
    assertEquals(1, docNumAwareMapper.getDocumentNumber());
    docNumAwareMapper.setDocumentNumber(-1);

    ir.getTermFreqVector(0, "f1", docNumAwareMapper);
    assertEquals(0, docNumAwareMapper.getDocumentNumber());

    ir.close();
    reader.close();
  }


  /**
   * Make sure exceptions and bad params are handled appropriately
   */
  public void testBadParams() throws IOException {
    TermVectorsReader reader = null;
    try {
      reader = new TermVectorsReader(dir, seg, fieldInfos);
      //Bad document number, good field number
      reader.get(50, testFields[0]);
      fail();
    } catch (IOException e) {
      // expected exception
    } catch (IllegalArgumentException e) {
      // mmapdir will give us this from java.nio.Buffer.position()
    } finally {
      reader.close();
    }
    try {
      reader = new TermVectorsReader(dir, seg, fieldInfos);
      //Bad document number, no field
      reader.get(50);
      fail();
    } catch (IOException e) {
      // expected exception
    } catch (IllegalArgumentException e) {
      // mmapdir will give us this from java.nio.Buffer.position()
    } finally {
      reader.close();
    }
    try {
      reader = new TermVectorsReader(dir, seg, fieldInfos);
      //good document number, bad field number
      TermFreqVector vector = reader.get(0, "f50");
      assertTrue(vector == null);
      reader.close();
    } catch (IOException e) {
      fail();
    } finally {
      reader.close();
    }
  }


  public static class DocNumAwareMapper extends TermVectorMapper {

    public DocNumAwareMapper() {
    }

    private int documentNumber = -1;

    @Override
    public void setExpectations(String field, int numTerms, boolean storeOffsets, boolean storePositions) {
      if (documentNumber == -1) {
        throw new RuntimeException("Documentnumber should be set at this point!");
      }
    }

    @Override
    public void map(BytesRef term, int frequency, TermVectorOffsetInfo[] offsets, int[] positions) {
      if (documentNumber == -1) {
        throw new RuntimeException("Documentnumber should be set at this point!");
      }
    }

    public int getDocumentNumber() {
      return documentNumber;
    }

    @Override
    public void setDocumentNumber(int documentNumber) {
      this.documentNumber = documentNumber;
    }
  }
}<|MERGE_RESOLUTION|>--- conflicted
+++ resolved
@@ -89,10 +89,6 @@
     }
     Arrays.sort(tokens);
 
-<<<<<<< HEAD
-    IndexWriter writer = new IndexWriter(dir, new IndexWriterConfig(TEST_VERSION_CURRENT, new MyAnalyzer()));
-    ((LogMergePolicy) writer.getConfig().getMergePolicy()).setUseCompoundFile(false);
-=======
     dir = newDirectory();
     IndexWriter writer = new IndexWriter(
         dir,
@@ -101,7 +97,6 @@
             setMergePolicy(newLogMergePolicy(false, 10))
     );
 
->>>>>>> e18dcbf1
     Document doc = new Document();
     for(int i=0;i<testFields.length;i++) {
       final Field.TermVector tv;
@@ -126,7 +121,7 @@
 
     fieldInfos = new FieldInfos(dir, IndexFileNames.segmentFileName(seg, "", IndexFileNames.FIELD_INFOS_EXTENSION));
   }
-  
+
   @Override
   public void tearDown() throws Exception {
     dir.close();
@@ -135,17 +130,17 @@
 
   private class MyTokenStream extends TokenStream {
     int tokenUpto;
-    
+
     CharTermAttribute termAtt;
     PositionIncrementAttribute posIncrAtt;
     OffsetAttribute offsetAtt;
-    
+
     public MyTokenStream() {
       termAtt = addAttribute(CharTermAttribute.class);
       posIncrAtt = addAttribute(PositionIncrementAttribute.class);
       offsetAtt = addAttribute(OffsetAttribute.class);
     }
-    
+
     @Override
     public boolean incrementToken() {
       if (tokenUpto >= tokens.length)
